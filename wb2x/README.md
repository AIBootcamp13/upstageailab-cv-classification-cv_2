# 📄 Document Image Classification with Deep Learning

## Team

<table>
  <tr>
<!--     <td align="center"><img src="https://github.com/AIBootcamp13/upstageailab-cv-classification-cv_2/blob/james/docs/team/images/AI13_이경도.jpg?raw=true" width="180" height="180"/></td>
    <td align="center"><img src="https://github.com/AIBootcamp13/upstageailab-cv-classification-cv_2/blob/lsw/docs/team/images/AI13_이승민.jpg?raw=true" width="180" height="180"/></td>
    <td align="center"><img src="https://github.com/Wchoi189/document-classifier/blob/dev-hydra/docs/images/team/AI13_%EC%B5%9C%EC%9A%A9%EB%B9%84.png?raw=true" width="180" height="180"/></td>
    <td align="center"><img src="https://github.com/AIBootcamp13/upstageailab-cv-classification-cv_2/blob/main/docs/team/images/AI13_이상원.jpg?raw=true" width="180" height="180"/></td>
    <td align="center"><img src="https://github.com/AIBootcamp13/upstageailab-cv-classification-cv_2/blob/main/docs/team/images/AI13_김재덕.jpg?raw=true" width="180" height="180"/></td> -->
    <td align="center"><img src="https://avatars.githubusercontent.com/u/156163982?v=4" width="180" height="180"/></td>
    <td align="center"><img src="https://avatars.githubusercontent.com/u/156163982?v=4" width="180" height="180"/></td>
    <td align="center"><img src="https://github.com/Wchoi189/document-classifier/blob/dev-hydra/docs/images/team/AI13_%EC%B5%9C%EC%9A%A9%EB%B9%84.png?raw=true" width="180" height="180"/></td>
    <td align="center"><img src="https://avatars.githubusercontent.com/u/156163982?v=4" width="180" height="180"/></td>
    <td align="center"><img src="https://avatars.githubusercontent.com/u/156163982?v=4" width="180" height="180"/></td>    
  </tr>
  <tr>
    <td align="center"><a href="https://github.com/AIBootcamp13/upstageailab-cv-classification-cv_2/tree/james">이경도</a></td>
    <td align="center"><a href="https://github.com/AIBootcamp13/upstageailab-cv-classification-cv_2/tree/lsw">이승민</a></td>
    <td align="center"><a href="https://github.com/AIBootcamp13/upstageailab-cv-classification-cv_2/tree/wb2x">최웅비</a></td>
    <td align="center"><a href="https://github.com/AIBootcamp13/upstageailab-cv-classification-cv_2/">이상원</a></td>
    <td align="center"><a href="https://github.com/AIBootcamp13/upstageailab-cv-classification-cv_2/">김재덕</a></td>
  </tr>
  <tr>
    <td align="center">팀장, 모델 아키텍처 설계</td>
    <td align="center">데이터 전처리 및 증강</td>
    <td align="center">분석 도구 개발</td>
    <td align="center">실험 관리 및 최적화</td>
    <td align="center">평가 및 시각화</td>
  </tr>
</table>
<<<<<<< HEAD
=======

## 0. Overview
>>>>>>> 1188b74c

## 0. 개요

### 환경
- **운영체제**: Ubuntu 20.04 LTS
- **Python**: 3.8+
- **GPU**: CUDA 11.8+ 호환
- **프레임워크**: PyTorch 2.0+, Hydra 1.2+, WandB

### 요구사항
- PyTorch >= 2.0.0
- torchvision >= 0.15.0
- Hydra-core >= 1.2.0
- wandb >= 0.15.0
- opencv-python >= 4.7.0
- albumentations >= 1.3.0
- pandas >= 1.5.0
- scikit-learn >= 1.2.0
- timm >= 0.9.0
- fire >= 0.5.0
- icecream >= 2.1.3

## 1. 대회 정보

### 개요
17개 문서 유형을 분류하는 이미지 기반 딥러닝 경진대회입니다. 다양한 문서 스타일, 회전, 조명 조건에서의 강건한 분류 성능이 요구됩니다. 초기 79% 테스트 정확도에서 시작하여 도메인 적응 및 점진적 증강 전략을 통해 최종 95.98% 정확도를 달성했습니다.

### 일정
- **시작일**: 2025년 7월 1일
- **최종 제출 마감**: 2025년 7월 10일
- **중간 평가**: 2025년 7월9일
- **최종 발표**: 2025년 7월 11일

## 2. 구성 요소

### 디렉토리 구조

```
document-classifier/
├── src/                          # 📦 핵심 소스 코드
│   ├── data/                     # 💾 데이터 로딩, 전처리, 증강
│   │   ├── csv_dataset.py        # CSV 기반 데이터셋 로더
│   │   ├── augmentation.py       # 문서별 맞춤 증강
│   │   └── dataset_multiplier.py # K-fold 데이터셋 생성
│   ├── models/                   # 🧠 모델 아키텍처
│   │   ├── model.py              # ResNet50/ConvNeXt 모델
│   │   └── arcface.py            # ArcFace 손실 함수
│   ├── training/                 # 🏋️ 훈련 시스템
│   │   ├── trainer.py            # 기본 트레이너
│   │   └── conservative_augmentation_tester.py # 점진적 증강 테스터
│   ├── analysis/                 # 📊 분석 도구
│   │   ├── corruption_analyzer.py      # 도메인 갭 분석
│   │   ├── class_performance_analyzer.py # 클래스별 성능 분석
│   │   └── wrong_predictions_explorer.py # 오분류 탐색
│   ├── utils/                    # 🛠️ 유틸리티
│   │   ├── config_utils.py       # Hydra 설정 관리
│   │   ├── visual_verification.py # 시각적 검증
│   │   └── test_image_analyzer.py # 테스트 이미지 분석
│   └── inference/                # 🔮 추론 및 예측
│       ├── predictor.py          # 배치 예측 시스템
│       └── batch.py              # 대량 추론 처리
├── configs/                      # ⚙️ 실험 설정
│   ├── config.yaml               # 기본 설정
│   ├── experiment/               # 실험별 설정
│   │   ├── quick_debug.yaml      # 빠른 디버깅 (3 에포크)
│   │   ├── production_robust.yaml # 프로덕션 훈련 (30+ 에포크)
│   │   └── progressive_cross_phase_validation/ # 점진적 교차 검증
│   └── model/                    # 모델별 설정
│       ├── resnet50.yaml         # ResNet50 설정
│       ├── convnextv2.yaml       # ConvNeXt 설정
│       └── efficientnet.yaml     # EfficientNet 설정
├── data/                         # 📊 데이터
│   ├── raw/                      # 원본 데이터
│   │   ├── train/                # 훈련 이미지 (1,570장)
│   │   ├── test/                 # 테스트 이미지 (3,140장)
│   │   └── metadata/             # CSV 메타데이터
│   ├── augmented_datasets/       # 증강된 데이터셋
│   │   ├── v1_volume_10x/        # 10배 증강 데이터셋
│   │   ├── phase1_mild_fold_0/   # 1단계 경미한 증강
│   │   └── phase2_variety_fold_0/ # 2단계 다양한 증강
│   └── processed/                # 전처리된 데이터
├── scripts/                      # ▶️ 실행 스크립트
│   ├── train.py                  # Hydra 기반 모델 훈련
│   ├── predict.py                # Fire 기반 예측 실행
│   ├── generate_datasets.py      # 데이터셋 생성 CLI
│   └── setup-dev-user.sh         # 개발 환경 설정
├── notebooks/                    # 📝 EDA 및 분석 노트북
├── outputs/                      # 📤 결과물
│   ├── models/                   # 모델 가중치
│   │   ├── best_model.pth        # 최고 성능 모델
│   │   └── last_model.pth        # 최신 모델
│   ├── predictions/              # 예측 결과 (타임스탬프별)
│   ├── corruption_analysis/      # 손상 분석 결과
│   ├── class_performance_analysis/ # 클래스 성능 분석
│   └── visual_verification/      # 시각적 검증 결과
├── docs/                         # 📚 문서
│   ├── PROJECT_DIGEST.md         # 프로젝트 요약 (35K 토큰 압축)
│   ├── OVERVIEW.md               # 개요 및 아키텍처
│   └── USAGE_GUIDE.md            # 사용법 가이드
├── environment.yml               # Conda 환경 설정
├── requirements.txt              # Pip 요구사항
└── README.md                     # 프로젝트 문서
```

## 3. 데이터 설명

### 데이터셋 개요
- **총 샘플 수**: 4,710장 (훈련: 1,570장, 테스트: 3,140장)
- **클래스 수**: 17개 문서 유형
- **이미지 규격**: 다양한 해상도 (중앙값: 443×591)
- **클래스 불균형**: 2.2:1 비율 (최대 100장, 최소 46장)
- **도메인 갭**: 훈련-테스트 간 회전각도 554% 차이

### 탐색적 데이터 분석

**핵심 발견사항**:
- **회전 불일치**: 훈련 평균 1.92° vs 테스트 평균 12.57° (554% 차이)
- **조명 차이**: 테스트 데이터의 46% 과노출 vs 훈련 데이터의 20%
- **노이즈 유형 변화**: 훈련(임펄스 노이즈 59.5%) → 테스트(가우시안 노이즈 75.5%)
- **종횡비**: 0.75 중앙값, 대부분 세로형 문서

**클래스 분포**:
- **대형 클래스** (100장): 클래스 0,2,3,4,5,6,7,8,9,10,11,12,15,16
- **소형 클래스**: 클래스 1 (46장), 클래스 14 (50장), 클래스 13 (74장)

### 데이터 처리

**전처리 파이프라인**:
1. **이미지 정규화**: ImageNet 통계 사용 (mean=[0.485, 0.456, 0.406])
2. **크기 조정**: 224×224 (ResNet50) / 384×384 (ConvNeXt)
3. **메타데이터 검증**: 누락 파일 0% 확인

**증강 전략** (점진적 적용):
- **1단계**: ±15° 회전, 경미한 조명 변화 (강도 0.5)
- **2단계**: ±25° 회전, 중간 조명 변화 (강도 0.6)
- **3단계**: ±45° 회전, 전체 조명 변화 (강도 0.8)

**K-fold 교차검증**:
- 계층적 5-fold 분할
- 소스 레벨 분할로 데이터 누수 방지
- 클래스 균형 유지

## 4. 모델링

### 모델 설명

**주요 모델**: ResNet50 (2,350만 파라미터)
- ImageNet 사전 훈련된 가중치 사용
- ArcFace 손실 함수로 특징 학습 강화
- 17개 클래스를 위한 커스텀 분류 헤드

**대안 모델**: ConvNeXtV2-Base
- 384×384 해상도 지원
- 향상된 정확도와 효율성
- Drop Path 정규화 적용

**선택 이유**:
- 문서 이미지의 세밀한 특징 추출 능력
- 다양한 회전과 조명 조건에서의 강건성
- 전이 학습을 통한 빠른 수렴

### 모델링 과정

**훈련 설정**:
- **옵티마이저**: AdamW (lr=0.0001, weight_decay=0.0001)
- **배치 크기**: 32 (ResNet50) / 16 (ConvNeXt)
- **에포크**: 25-30 (조기 종료 사용)
- **혼합 정밀도**: 활성화 (메모리 효율성)

**검증 전략**:
- 교차 단계 검증 (Cross-phase validation)
- 다른 증강 단계 데이터로 검증
- WandB를 통한 실시간 모니터링

**성능 추적**:
- 훈련/검증 손실 및 정확도
- F1-score, 정밀도, 재현율
- 클래스별 성능 매트릭스
- 혼동 매트릭스 시각화

## 5. 결과

### 리더보드 성과

**최종 대회 결과**:
- **팀 순위**: 3위 (CV_2조)
- **팀 점수**: 0.9598 (95.98%)
- **개인 최고 점수**: 0.9348 (Private) / 0.9286 (Final)

<img src="https://github.com/AIBootcamp13/upstageailab-cv-classification-cv_2/blob/wb2x/wb2x/docs/images/leaderboard/leaderboard(public)_snippet.png" width="600" alt="리더보드 상위 3팀 결과">

**성능 개선 과정**:
- **초기 베이스라인**: 79% 테스트 정확도
- **도메인 갭 분석**: 554% 회전 불일치 발견
- **점진적 증강 적용**: 3단계 로테이션 적응
- **최종 성과**: 95.98% 팀 점수 달성

**기술적 기여**:
- **개인 기여**: 도메인 갭 분석 도구 개발, 점진적 증강 전략 설계
- **팀 기여**: 모델 앙상블, 하이퍼파라미터 최적화, 데이터 증강 파이프라인

### 발표 자료

- [최종 발표 자료](docs/presentation/final_presentation.pdf)

## 6. 고급 기능 및 분석 도구

### 🔍 손상 분석
```bash
# 포괄적인 손상 분석 실행
python -m src.analysis.corruption_analyzer run_comprehensive_analysis
```
- 훈련-테스트 간 도메인 갭 정량화
- 회전, 밝기, 블러, 노이즈 분석
- 시각적 비교 리포트 생성

### 📊 클래스 성능 분석
```bash
# 클래스별 성능 분석
python -m src.analysis.class_performance_analyzer analyze_class_performance
```
- 취약 클래스 식별
- 성능-손상 상관관계 분석
- 개선 우선순위 제안

### 🔍 오분류 탐색기
```bash
# 오분류 탐색 (예측 파일 필요)
python -m src.analysis.wrong_predictions_explorer explore_wrong_predictions \
    outputs/predictions/predictions_1234.csv
```
- HTML 갤러리 형태의 오분류 분석
- 패턴 식별 및 시각화
- 개선점 도출

### 🎯 시각적 검증
```bash
# 시각적 검증 도구
python -m src.utils.visual_verification run_visual_verification \
    --config_path configs/experiment/production_robust.yaml
```
- 증강된 데이터와 실제 테스트 조건 비교
- 증강 강도 검증
- 도메인 적응 효과 확인

## 7. 빠른 시작 가이드

### 환경 설정
```bash
# Conda 환경 생성
conda env create -f environment.yml
conda activate doc-classifier-env

# 또는 Pip 설치
pip install -r requirements.txt
```

### 빠른 훈련 (디버깅)
```bash
# 3 에포크 빠른 디버깅
python scripts/train.py experiment=quick_debug

# 프로덕션 훈련 (30 에포크)
python scripts/train.py experiment=production_robust
```

### 예측 실행
```bash
# 최신 모델로 예측
python scripts/predict.py run --input_path data/raw/test --use-last

# 특정 체크포인트로 예측
python scripts/predict.py run --input_path data/raw/test \
    --checkpoint_path outputs/models/best_model.pth
```

### 분석 도구 실행
```bash
# 종합 데이터 분석
python -m src.analysis.corruption_analyzer run_comprehensive_analysis

# 클래스 성능 분석
python -m src.analysis.class_performance_analyzer analyze_class_performance
```

## 8. 설정 관리

### Hydra 기반 설정
- **기본 설정**: `configs/config.yaml`
- **실험별 설정**: `configs/experiment/`
- **모델별 설정**: `configs/model/`

### 실험 예시
```bash
# 다양한 실험 설정 사용
python scripts/train.py experiment=convnext_baseline
python scripts/train.py experiment=phase1_kfold_training
python scripts/train.py model=efficientnet train.epochs=50
```

## 9. 성능 최적화

### 현재 최적화 기법
- **혼합 정밀도 훈련**: 메모리 사용량 50% 감소
- **점진적 증강**: 안전한 성능 개선
- **교차 단계 검증**: 과적합 방지
- **ArcFace 손실**: 특징 학습 강화

### 구현된 개선사항
- **도메인 갭 분석**: 554% 회전 불일치 해결
- **점진적 증강 전략**: 3단계 로테이션 적응
- **K-fold 교차검증**: 데이터 누수 방지
- **앙상블 모델**: 다중 모델 결합으로 최종 성과 향상

## 기타

### 참고 문헌
- [ResNet 논문](https://arxiv.org/abs/1512.03385) - Deep Residual Learning
- [ConvNeXt 논문](https://arxiv.org/abs/2201.03545) - A ConvNet for the 2020s
- [ArcFace 논문](https://arxiv.org/abs/1801.07698) - Additive Angular Margin Loss
- [Albumentations](https://albumentations.ai/) - 데이터 증강 라이브러리
- [Hydra](https://hydra.cc/) - 설정 관리 프레임워크
- [WandB](https://wandb.ai/) - 실험 추적 플랫폼

### 감사의 말
- **Upstage AI Lab** - 인프라 및 기술 지원
- **패스트캠퍼스** - 교육 프로그램 제공
- **팀원들** - 협업과 지식 공유를 통한 3위 달성<|MERGE_RESOLUTION|>--- conflicted
+++ resolved
@@ -30,11 +30,6 @@
     <td align="center">평가 및 시각화</td>
   </tr>
 </table>
-<<<<<<< HEAD
-=======
-
-## 0. Overview
->>>>>>> 1188b74c
 
 ## 0. 개요
 
